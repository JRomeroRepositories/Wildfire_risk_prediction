--- conflicted
+++ resolved
@@ -98,20 +98,13 @@
                 cds_pipeline = pipeline['CDS']
                 logger.info("CDS pipeline found!")
 
-<<<<<<< HEAD
                 ## CDS Pipeline loop
                 for period, batch in self.grouped_all_dates:
+                    time_start = time.time()
                     logger.info(f"Processing batch for period: {period}")
                     logger.info(f"Batch shape: {batch.shape}")
                     start_date = batch['date'].min()
                     end_date = batch['date'].max()
-=======
-                for period, batch in grouped_wf_data:
-                    time_start = time.time()
-                    start_date = batch['fire_start_date'].min()
-                    end_date = batch['fire_start_date'].max()
-                    logger.info(f"Processing weather data from {start_date} to {end_date}")
->>>>>>> eb09006f
 
                     ## Fetch weather data for the period
                     logger.info(f"Starting request for weather data from {start_date} to {end_date}")
